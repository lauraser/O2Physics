--- conflicted
+++ resolved
@@ -242,18 +242,13 @@
   void getMagneticFieldTesla(aod::BCsWithTimestamps::iterator bc)
   {
     // TODO done only once (and not per run). Will be replaced by CCDBConfigurable
-<<<<<<< HEAD
         // get magnetic field for run
     if (mRunNumber == bc.runNumber()) return;
     auto timestamp = bc.timestamp();
-
-=======
->>>>>>> 8131931d
     float output = -999;
 
     if (ConfIsRun3 && !ConfIsMC) {
       static o2::parameters::GRPMagField* grpo = nullptr;
-<<<<<<< HEAD
       if (grpo == nullptr) {
         grpo = ccdb->getForTimeStamp<o2::parameters::GRPMagField>("GLO/Config/GRPMagField", timestamp);
         if (grpo == nullptr) {
@@ -274,39 +269,13 @@
         if (grpo == nullptr) {
           LOGF(fatal, "GRP object not found for timestamp %llu", timestamp);
           return;
-=======
-      if (grpo == nullptr) {
-        grpo = ccdb->getForTimeStamp<o2::parameters::GRPMagField>("GLO/Config/GRPMagField", timestamp);
-        if (grpo == nullptr) {
-          LOGF(fatal, "GRP object not found for timestamp %llu", timestamp);
-          return 0;
-        }
-        LOGF(info, "Retrieved GRP for timestamp %llu with L3 ", timestamp, grpo->getL3Current());
-      }
-      // taken from GRP onject definition of getNominalL3Field; update later to something smarter (mNominalL3Field = std::lround(5.f * mL3Current / 30000.f);)
-      auto NominalL3Field = std::lround(5.f * grpo->getL3Current() / 30000.f);
-      output = 0.1 * (NominalL3Field);
-    }
-
-    if (!ConfIsRun3 || (ConfIsRun3 && ConfIsMC)) {
-      static o2::parameters::GRPObject* grpo = nullptr;
-      if (grpo == nullptr) {
-        grpo = ccdb->getForTimeStamp<o2::parameters::GRPObject>("GLO/GRP/GRP", timestamp);
-        if (grpo == nullptr) {
-          LOGF(fatal, "GRP object not found for timestamp %llu", timestamp);
-          return 0;
->>>>>>> 8131931d
         }
         LOGF(info, "Retrieved GRP for timestamp %llu with magnetic field of %d kG", timestamp, grpo->getNominalL3Field());
       }
       output = 0.1 * (grpo->getNominalL3Field());
     }
-<<<<<<< HEAD
     mMagField = output;
     mRunNumber = bc.runNumber();
-=======
-    return output;
->>>>>>> 8131931d
   }
 
   template <bool isTrackOrV0, typename ParticleType>
